// Copyright (c) Microsoft Corporation. All rights reserved.
// Licensed under the Apache 2.0 License.
#pragma once

#include "blit.h"
#include "consensus/aft/raft_consensus.h"
#include "consensus/ledger_enclave.h"
#include "crypto/entropy.h"
#include "crypto/pem.h"
#include "crypto/symmetric_key.h"
#include "crypto/verifier.h"
#include "ds/logger.h"
#include "enclave/rpc_sessions.h"
#include "encryptor.h"
#include "entities.h"
#include "genesis_gen.h"
#include "history.h"
#include "hooks.h"
#include "js/wrap.h"
#include "network_state.h"
#include "node/jwt_key_auto_refresh.h"
#include "node/progress_tracker.h"
#include "node/reconfig_id.h"
#include "node/rpc/serdes.h"
#include "node_to_node.h"
#include "rpc/frontend.h"
#include "rpc/serialization.h"
#include "secret_broadcast.h"
#include "secret_share.h"
#include "share_manager.h"
#include "snapshotter.h"
#include "tls/client.h"

#ifdef USE_NULL_ENCRYPTOR
#  include "kv/test/null_encryptor.h"
#endif

#ifndef VIRTUAL_ENCLAVE
#  include "ccf_t.h"
#endif

#include <atomic>
#include <chrono>
#define FMT_HEADER_ONLY
#include <fmt/format.h>
#include <nlohmann/json.hpp>
#include <stdexcept>
#include <unordered_set>
#include <vector>

// Used by fmtlib to render ccf::State
namespace std
{
  std::ostream& operator<<(std::ostream& os, ccf::State s)
  {
    nlohmann::json j;
    to_json(j, s);
    return os << j.dump();
  }
}

namespace ccf
{
  using RaftConsensusType =
    aft::Consensus<consensus::LedgerEnclave, NodeToNode, Snapshotter>;
  using RaftType = aft::Aft<consensus::LedgerEnclave, NodeToNode, Snapshotter>;

  struct NodeCreateInfo
  {
    crypto::Pem node_cert;
    crypto::Pem network_cert;
  };

  template <typename T>
  class StateMachine
  {
    std::atomic<T> s;

  public:
    StateMachine(T s) : s(s) {}
    void expect(T s) const
    {
      auto state = this->s.load();
      if (s != state)
      {
        throw std::logic_error(
          fmt::format("State is {}, but expected {}", state, s));
      }
    }

    bool check(T s) const
    {
      return s == this->s.load();
    }

    T value() const
    {
      return this->s.load();
    }

    void advance(T s)
    {
      LOG_DEBUG_FMT("Advancing to state {} (from {})", s, this->s.load());
      this->s.store(s);
    }
  };

  void reset_data(std::vector<uint8_t>& data)
  {
    data.clear();
    data.shrink_to_fit();
  }

  class NodeState : public ccf::AbstractNodeState
  {
  private:
    //
    // this node's core state
    //
    StateMachine<State> sm;
    std::mutex lock;

    CurveID curve_id;
    crypto::KeyPairPtr node_sign_kp;
    NodeId self;
    std::shared_ptr<crypto::RSAKeyPair> node_encrypt_kp;
    crypto::Pem node_cert;
    QuoteInfo quote_info;
    CodeDigest node_code_id;
    CCFConfig config;
#ifdef GET_QUOTE
    EnclaveAttestationProvider enclave_attestation_provider;
#endif

    //
    // kv store, replication, and I/O
    //
    ringbuffer::AbstractWriterFactory& writer_factory;
    ringbuffer::WriterPtr to_host;
    consensus::Configuration consensus_config;
    size_t sig_tx_interval;
    size_t sig_ms_interval;

    NetworkState& network;

    std::shared_ptr<kv::Consensus> consensus;
    std::shared_ptr<enclave::RPCMap> rpc_map;
    std::shared_ptr<NodeToNode> n2n_channels;
    std::shared_ptr<Forwarder<NodeToNode>> cmd_forwarder;
    std::shared_ptr<enclave::RPCSessions> rpcsessions;

    std::shared_ptr<kv::TxHistory> history;
    std::shared_ptr<ccf::ProgressTracker> progress_tracker;
    std::shared_ptr<ccf::ProgressTrackerStoreAdapter> tracker_store;
    std::shared_ptr<kv::AbstractTxEncryptor> encryptor;

    ShareManager& share_manager;
    std::shared_ptr<Snapshotter> snapshotter;

    //
    // recovery
    //
    NodeInfoNetwork node_info_network;
    std::shared_ptr<kv::Store> recovery_store;

    kv::Version recovery_v;
    crypto::Sha256Hash recovery_root;
    std::vector<kv::Version> view_history;
    consensus::Index last_recovered_signed_idx = 1;
    RecoveredEncryptedLedgerSecrets recovery_ledger_secrets;
    consensus::Index ledger_idx = 0;

    //
    // JWT key auto-refresh
    //
    std::shared_ptr<JwtKeyAutoRefresh> jwt_key_auto_refresh;

    struct StartupSnapshotInfo
    {
      std::vector<uint8_t>& raw;
      consensus::Index seqno;
      consensus::Index evidence_seqno;

      // Store used to verify a snapshot (either created fresh when a node joins
      // from a snapshot or points to the main store when recovering from a
      // snapshot)
      std::shared_ptr<kv::Store> store = nullptr;

      // The snapshot to startup from (on join or recovery) is only valid once a
      // signature ledger entry confirms that the snapshot evidence was
      // committed
      bool has_evidence = false;
      bool is_evidence_committed = false;

      StartupSnapshotInfo(
        const std::shared_ptr<kv::Store>& store_,
        std::vector<uint8_t>& raw_,
        consensus::Index seqno_,
        consensus::Index evidence_seqno_) :
        raw(raw_),
        seqno(seqno_),
        evidence_seqno(evidence_seqno_),
        store(store_)
      {}

      bool is_snapshot_verified()
      {
        return has_evidence && is_evidence_committed;
      }

      ~StartupSnapshotInfo()
      {
        reset_data(raw);
      }
    };
    std::unique_ptr<StartupSnapshotInfo> startup_snapshot_info = nullptr;
    // Set to the snapshot seqno when a node starts from one and remembered for
    // the lifetime of the node
    std::optional<kv::Version> startup_seqno = std::nullopt;

    std::shared_ptr<kv::AbstractTxEncryptor> make_encryptor()
    {
#ifdef USE_NULL_ENCRYPTOR
      return std::make_shared<kv::NullTxEncryptor>();
#else
      return std::make_shared<NodeEncryptor>(network.ledger_secrets);
#endif
    }

    void initialise_startup_snapshot(bool recovery = false)
    {
      std::shared_ptr<kv::Store> snapshot_store;
      if (!recovery)
      {
        // Create a new store to verify the snapshot only
        snapshot_store = make_store(network.consensus_type);
        auto snapshot_history = std::make_shared<MerkleTxHistory>(
          *snapshot_store.get(),
          self,
          *node_sign_kp,
          sig_tx_interval,
          sig_ms_interval,
          false /* No signature timer on snapshot_history */);

        auto snapshot_encryptor = make_encryptor();

        snapshot_store->set_history(snapshot_history);
        snapshot_store->set_encryptor(snapshot_encryptor);
      }
      else
      {
        snapshot_store = network.tables;
      }

      LOG_INFO_FMT(
        "Deserialising public snapshot ({})", config.startup_snapshot.size());

      kv::ConsensusHookPtrs hooks;
      auto rc = snapshot_store->deserialise_snapshot(
        config.startup_snapshot, hooks, &view_history, true);
      if (rc != kv::ApplyResult::PASS)
      {
        throw std::logic_error(
          fmt::format("Failed to apply public snapshot: {}", rc));
      }

      LOG_INFO_FMT(
        "Public snapshot deserialised at seqno {}",
        snapshot_store->current_version());

      startup_seqno = snapshot_store->current_version();

      ledger_idx = snapshot_store->current_version();
      last_recovered_signed_idx = ledger_idx;

      startup_snapshot_info = std::make_unique<StartupSnapshotInfo>(
        snapshot_store,
        config.startup_snapshot,
        ledger_idx,
        config.startup_snapshot_evidence_seqno);
    }

  public:
    NodeState(
      ringbuffer::AbstractWriterFactory& writer_factory,
      NetworkState& network,
      std::shared_ptr<enclave::RPCSessions> rpcsessions,
      ShareManager& share_manager,
      CurveID curve_id_) :
      sm(State::uninitialized),
      curve_id(curve_id_),
      node_sign_kp(crypto::make_key_pair(curve_id_)),
      node_encrypt_kp(crypto::make_rsa_key_pair()),
      writer_factory(writer_factory),
      to_host(writer_factory.create_writer_to_outside()),
      network(network),
      rpcsessions(rpcsessions),
      share_manager(share_manager)
    {
      if (network.consensus_type == ConsensusType::CFT)
      {
        self = crypto::Sha256Hash(node_sign_kp->public_key_der()).hex_str();
      }
    }

    QuoteVerificationResult verify_quote(
      kv::ReadOnlyTx& tx,
      const QuoteInfo& quote_info,
      const std::vector<uint8_t>& expected_node_public_key_der,
      CodeDigest& code_digest) override
    {
#ifdef GET_QUOTE
      return enclave_attestation_provider.verify_quote_against_store(
        tx, quote_info, expected_node_public_key_der, code_digest);
#else
      (void)tx;
      (void)quote_info;
      (void)expected_node_public_key_der;
      (void)code_digest;
      return QuoteVerificationResult::Verified;
#endif
    }

    //
    // funcs in state "uninitialized"
    //
    void initialize(
      const consensus::Configuration& consensus_config_,
      std::shared_ptr<NodeToNode> n2n_channels_,
      std::shared_ptr<enclave::RPCMap> rpc_map_,
      std::shared_ptr<Forwarder<NodeToNode>> cmd_forwarder_,
      size_t sig_tx_interval_,
      size_t sig_ms_interval_)
    {
      std::lock_guard<std::mutex> guard(lock);
      sm.expect(State::uninitialized);

      consensus_config = consensus_config_;
      n2n_channels = n2n_channels_;
      rpc_map = rpc_map_;
      cmd_forwarder = cmd_forwarder_;
      sig_tx_interval = sig_tx_interval_;
      sig_ms_interval = sig_ms_interval_;
      sm.advance(State::initialized);
    }

    //
    // funcs in state "initialized"
    //
    NodeCreateInfo create(StartType start_type, CCFConfig&& config_)
    {
      std::lock_guard<std::mutex> guard(lock);
      sm.expect(State::initialized);

      config = std::move(config_);

      js::register_class_ids();
      open_frontend(ActorsType::nodes);

#ifdef GET_QUOTE
      quote_info = enclave_attestation_provider.generate_quote(
        node_sign_kp->public_key_der());
      auto code_id = enclave_attestation_provider.get_code_id(quote_info);
      if (code_id.has_value())
      {
        node_code_id = code_id.value();
      }
      else
      {
        throw std::logic_error("Failed to extract code id from quote");
      }
#endif

      switch (start_type)
      {
        case StartType::New:
        {
          network.identity =
            std::make_unique<NetworkIdentity>("CN=CCF Network", curve_id);

          node_cert = create_endorsed_node_cert();

          network.ledger_secrets->init();

          if (network.consensus_type == ConsensusType::BFT)
          {
            // BFT consensus requires a stable order of node IDs so that the
            // primary node in a given view can be computed deterministically by
            // all nodes in the network
            // See https://github.com/microsoft/CCF/issues/1852

            // Pad node id string to avoid memory alignment issues on
            // node-to-node messages
            self = NodeId(fmt::format("{:#064}", 0));
          }

          setup_snapshotter();
          setup_encryptor();
          setup_consensus(ServiceStatus::OPENING);
          setup_progress_tracker();
          setup_history();

          // Become the primary and force replication
          consensus->force_become_primary();

          // Open member frontend for members to configure and open the
          // network
          open_frontend(ActorsType::members);

          if (!create_and_send_request())
          {
            throw std::runtime_error(
              "Genesis transaction could not be committed");
          }

          accept_network_tls_connections();
          auto_refresh_jwt_keys();

          reset_data(quote_info.quote);
          reset_data(quote_info.endorsements);
          sm.advance(State::partOfNetwork);

          LOG_INFO_FMT("Created new node {}", self);
          return {node_cert, network.identity->cert};
        }
        case StartType::Join:
        {
          node_cert = create_self_signed_node_cert();
          accept_node_tls_connections();

          if (!config.startup_snapshot.empty())
          {
            initialise_startup_snapshot();
            sm.advance(State::verifyingSnapshot);
          }
          else
          {
            sm.advance(State::pending);
          }

          LOG_INFO_FMT("Created join node {}", self);
          return {node_cert, {}};
        }
        case StartType::Recover:
        {
          node_info_network = config.node_info_network;

          network.identity =
            std::make_unique<NetworkIdentity>("CN=CCF Network", curve_id);
          node_cert = create_endorsed_node_cert();

          setup_history();

          // It is necessary to give an encryptor to the store for it to
          // deserialise the public domain when recovering the public ledger.
          // Once the public recovery is complete, the existing encryptor is
          // replaced with a new one initialised with the recovered ledger
          // secrets.
          setup_encryptor();

          setup_snapshotter();
          bool from_snapshot = !config.startup_snapshot.empty();
          setup_recovery_hook();

          if (from_snapshot)
          {
            initialise_startup_snapshot(true);
            snapshotter->set_last_snapshot_idx(ledger_idx);
          }

          accept_network_tls_connections();

          sm.advance(State::readingPublicLedger);

          LOG_INFO_FMT("Created recovery node {}", self);
          return {node_cert, network.identity->cert};
        }
        default:
        {
          throw std::logic_error(
            fmt::format("Node was started in unknown mode {}", start_type));
        }
      }
    }

    //
    // funcs in state "pending"
    //
    void initiate_join()
    {
      auto network_ca = std::make_shared<tls::CA>(config.joining.network_cert);
      auto join_client_cert = std::make_unique<tls::Cert>(
        network_ca, node_cert, node_sign_kp->private_key_pem());

      // Create RPC client and connect to remote node
      auto join_client =
        rpcsessions->create_client(std::move(join_client_cert));

      join_client->connect(
        config.joining.target_host,
        config.joining.target_port,
        [this](
          http_status status,
          http::HeaderMap&& headers,
          std::vector<uint8_t>&& data) {
          std::lock_guard<std::mutex> guard(lock);
          if (!sm.check(State::pending))
          {
            return false;
          }

          if (status != HTTP_STATUS_OK)
          {
            const auto& location = headers.find(http::headers::LOCATION);
            if (
              status == HTTP_STATUS_PERMANENT_REDIRECT &&
              location != headers.end())
            {
              const auto& url = http::parse_url_full(location->second);
              config.joining.target_host = url.host;
              config.joining.target_port = url.port;
              LOG_INFO_FMT("Target node redirected to {}", location->second);
            }
            else
            {
              LOG_FAIL_FMT(
                "An error occurred while joining the network: {} {}{}",
                status,
                http_status_str(status),
                data.empty() ?
                  "" :
                  fmt::format("  '{}'", std::string(data.begin(), data.end())));
            }
            return false;
          }

          auto j = serdes::unpack(data, serdes::Pack::Text);

          JoinNetworkNodeToNode::Out resp;
          try
          {
            resp = j.get<JoinNetworkNodeToNode::Out>();
          }
          catch (const std::exception& e)
          {
            LOG_FAIL_FMT(
              "An error occurred while parsing the join network response");
            LOG_DEBUG_FMT(
              "An error occurred while parsing the join network response: {}",
              j.dump());
            return false;
          }

          // Set network secrets, node id and become part of network.
          if (
            resp.node_status == NodeStatus::TRUSTED ||
            resp.node_status == NodeStatus::LEARNER)
          {
            network.identity =
              std::make_unique<NetworkIdentity>(resp.network_info.identity);

            node_cert = create_endorsed_node_cert();

            network.ledger_secrets->init_from_map(
              std::move(resp.network_info.ledger_secrets));

            if (resp.network_info.consensus_type != network.consensus_type)
            {
              throw std::logic_error(fmt::format(
                "Enclave initiated with consensus type {} but target node "
                "responded with consensus {}",
                network.consensus_type,
                resp.network_info.consensus_type));
            }

            if (network.consensus_type == ConsensusType::BFT)
            {
              // In CFT, the node id is computed at startup, as the hash of the
              // node's public key
              self = resp.node_id;
            }

            setup_snapshotter();
            setup_encryptor();
            setup_consensus(
              resp.network_info.service_status, resp.network_info.public_only);
            setup_progress_tracker();
            setup_history();
            auto_refresh_jwt_keys();

            if (resp.network_info.public_only)
            {
              last_recovered_signed_idx =
                resp.network_info.last_recovered_signed_idx;
              setup_recovery_hook();
              snapshotter->set_snapshot_generation(false);
            }

            if (startup_snapshot_info)
            {
              // It is only possible to deserialise the entire snapshot then,
              // once the ledger secrets have been passed in by the network
              LOG_DEBUG_FMT(
                "Deserialising snapshot ({})",
                startup_snapshot_info->raw.size());
              std::vector<kv::Version> view_history;
              kv::ConsensusHookPtrs hooks;
              auto rc = network.tables->deserialise_snapshot(
                startup_snapshot_info->raw,
                hooks,
                &view_history,
                resp.network_info.public_only);
              if (rc != kv::ApplyResult::PASS)
              {
                throw std::logic_error(
                  fmt::format("Failed to apply snapshot on join: {}", rc));
              }

              for (auto& hook : hooks)
              {
                hook->call(consensus.get());
              }

              auto tx = network.tables->create_read_only_tx();
              auto signatures = tx.ro(network.signatures);
              auto sig = signatures->get();
              if (!sig.has_value())
              {
                throw std::logic_error(
                  fmt::format("No signatures found after applying snapshot"));
              }

              auto seqno = network.tables->current_version();
              consensus->init_as_backup(seqno, sig->view, view_history);

              if (!resp.network_info.public_only)
              {
                // Only clear snapshot if not recovering. When joining the
                // public network the snapshot is used later to initialise the
                // recovery store
                startup_snapshot_info.reset();
              }

              LOG_INFO_FMT(
                "Joiner successfully resumed from snapshot at seqno {} and "
                "view {}",
                seqno,
                sig->view);
            }

            open_frontend(ActorsType::members);

            accept_network_tls_connections();

            if (resp.network_info.public_only)
            {
              sm.advance(State::partOfPublicNetwork);
            }
            else
            {
              reset_data(quote_info.quote);
              reset_data(quote_info.endorsements);
              sm.advance(State::partOfNetwork);
            }

            LOG_INFO_FMT(
              "Node has now joined the network as node {}: {}",
              self,
              (resp.network_info.public_only ? "public only" : "all domains"));

            // The network identity is now known, the user frontend can be
            // opened once the KV state catches up
            open_user_frontend();
          }
          else if (resp.node_status == NodeStatus::PENDING)
          {
            LOG_INFO_FMT(
              "Node {} is waiting for votes of members to be trusted",
              resp.node_id);
          }

          return true;
        });

      // Send RPC request to remote node to join the network.
      JoinNetworkNodeToNode::In join_params;

      join_params.node_info_network = config.node_info_network;
      join_params.public_encryption_key =
        node_encrypt_kp->public_key_pem().raw();
      join_params.quote_info = quote_info;
      join_params.consensus_type = network.consensus_type;
      join_params.startup_seqno = startup_seqno;

      LOG_DEBUG_FMT(
        "Sending join request to {}:{}",
        config.joining.target_host,
        config.joining.target_port);

      const auto body = serdes::pack(join_params, serdes::Pack::Text);

      http::Request r(fmt::format(
        "/{}/{}", ccf::get_actor_prefix(ccf::ActorsType::nodes), "join"));
      r.set_header(
        http::headers::CONTENT_TYPE, http::headervalues::contenttype::JSON);
      r.set_body(&body);

      join_client->send_request(r.build_request());
    }

    void start_join_timer()
    {
      initiate_join();

      struct JoinTimeMsg
      {
        JoinTimeMsg(NodeState& self_) : self(self_) {}
        NodeState& self;
      };

      auto join_timer_msg = std::make_unique<threading::Tmsg<JoinTimeMsg>>(
        [](std::unique_ptr<threading::Tmsg<JoinTimeMsg>> msg) {
          if (msg->data.self.sm.check(State::pending))
          {
            msg->data.self.initiate_join();
            auto delay = std::chrono::milliseconds(
              msg->data.self.config.joining.join_timer);

            threading::ThreadMessaging::thread_messaging.add_task_after(
              std::move(msg), delay);
          }
        },
        *this);

      threading::ThreadMessaging::thread_messaging.add_task_after(
        std::move(join_timer_msg),
        std::chrono::milliseconds(config.joining.join_timer));
    }

    void join()
    {
      std::lock_guard<std::mutex> guard(lock);
      sm.expect(State::pending);
      start_join_timer();
    }

    void auto_refresh_jwt_keys()
    {
      if (!consensus)
      {
        LOG_INFO_FMT(
          "JWT key auto-refresh: consensus not initialized, not starting "
          "auto-refresh");
        return;
      }
      jwt_key_auto_refresh = std::make_shared<JwtKeyAutoRefresh>(
        config.jwt_key_refresh_interval_s,
        network,
        consensus,
        rpcsessions,
        rpc_map,
        node_sign_kp,
        node_cert);
      jwt_key_auto_refresh->start();

      network.tables->set_map_hook(
        network.jwt_issuers.get_name(),
        [this](kv::Version, const kv::untyped::Write&) -> kv::ConsensusHookPtr {
          jwt_key_auto_refresh->schedule_once();
          return kv::ConsensusHookPtr(nullptr);
        });
    }

    //
    // funcs in state "readingPublicLedger" or "verifyingSnapshot"
    //
    void start_ledger_recovery()
    {
      std::lock_guard<std::mutex> guard(lock);
      if (
        !sm.check(State::readingPublicLedger) &&
        !sm.check(State::verifyingSnapshot))
      {
        throw std::logic_error(fmt::format(
          "Node should be in state {} or {} to start reading ledger",
          State::readingPublicLedger,
          State::verifyingSnapshot));
      }

      LOG_INFO_FMT("Starting to read public ledger");
      read_ledger_idx(++ledger_idx);
    }

    void recover_public_ledger_entry(const std::vector<uint8_t>& ledger_entry)
    {
      std::lock_guard<std::mutex> guard(lock);

      std::shared_ptr<kv::Store> store;
      if (sm.check(State::readingPublicLedger))
      {
        // In recovery, use the main store to deserialise public entries
        store = network.tables;
      }
      else if (sm.check(State::verifyingSnapshot))
      {
        store = startup_snapshot_info->store;
      }
      else
      {
        LOG_FAIL_FMT(
          "Node should be in state {} or {} to recover public ledger entry",
          State::readingPublicLedger,
          State::verifyingSnapshot);
        return;
      }

      LOG_INFO_FMT(
        "Deserialising public ledger entry ({})", ledger_entry.size());

      auto r = store->deserialize(ledger_entry, ConsensusType::CFT, true);
      auto result = r->apply();
      if (result == kv::ApplyResult::FAIL)
      {
        LOG_FAIL_FMT("Failed to deserialise entry in public ledger");
        store->rollback(ledger_idx - 1);
        recover_public_ledger_end_unsafe();
        return;
      }

      // Not synchronised because consensus isn't effectively running then
      for (auto& hook : r->get_hooks())
      {
        hook->call(consensus.get());
      }

      // If the ledger entry is a signature, it is safe to compact the store
      if (result == kv::ApplyResult::PASS_SIGNATURE)
      {
        // If the ledger entry is a signature, it is safe to compact the store
        store->compact(ledger_idx);
        auto tx = store->create_tx();
        GenesisGenerator g(network, tx);
        auto last_sig = g.get_last_signature();

        if (!last_sig.has_value())
        {
          throw std::logic_error("Signature missing");
        }

        LOG_DEBUG_FMT(
          "Read signature at {} for view {}", ledger_idx, last_sig->view);
        // Initial transactions, before the first signature, must have
        // happened in the first signature's view (eg - if the first
        // signature is at seqno 20 in view 4, then transactions 1->19 must
        // also have been in view 4). The brief justification is that while
        // the first node may start in an arbitrarily high view (it does not
        // necessarily start in view 1), it cannot _change_ view before a
        // valid signature.
        const auto view_start_idx =
          view_history.empty() ? 1 : last_recovered_signed_idx + 1;
        CCF_ASSERT_FMT(
          last_sig->view >= 0, "last_sig->view is invalid, {}", last_sig->view);
        for (auto i = view_history.size();
             i < static_cast<size_t>(last_sig->view);
             ++i)
        {
          view_history.push_back(view_start_idx);
        }
        last_recovered_signed_idx = ledger_idx;

        if (
          startup_snapshot_info && startup_snapshot_info->has_evidence &&
          static_cast<consensus::Index>(last_sig->commit_seqno) >=
            startup_snapshot_info->evidence_seqno)
        {
          startup_snapshot_info->is_evidence_committed = true;
        }

        if (sm.check(State::readingPublicLedger))
        {
          // Inform snapshotter of all signature entries so that this node can
          // continue generating snapshots at the correct interval once the
          // recovery is complete
          snapshotter->record_committable(ledger_idx);
          snapshotter->commit(ledger_idx, false);
        }
      }
      else if (
        result == kv::ApplyResult::PASS_SNAPSHOT_EVIDENCE &&
        startup_snapshot_info)
      {
        auto tx = store->create_read_only_tx();
        auto snapshot_evidence = tx.ro(network.snapshot_evidence);

        if (ledger_idx == startup_snapshot_info->evidence_seqno)
        {
          auto evidence = snapshot_evidence->get(0);
          if (!evidence.has_value())
          {
            throw std::logic_error("Invalid snapshot evidence");
          }

          if (evidence->hash == crypto::Sha256Hash(startup_snapshot_info->raw))
          {
            LOG_DEBUG_FMT(
              "Snapshot evidence for snapshot found at {}",
              startup_snapshot_info->evidence_seqno);
            startup_snapshot_info->has_evidence = true;
          }
        }
      }

      read_ledger_idx(++ledger_idx);
    }

    void verify_snapshot_end()
    {
      std::lock_guard<std::mutex> guard(lock);
      if (!sm.check(State::verifyingSnapshot))
      {
        LOG_FAIL_FMT(
          "Node in state {} cannot finalise snapshot verification", sm.value());
        return;
      }

      if (startup_snapshot_info == nullptr)
      {
        // Node should shutdown if the startup snapshot cannot be verified
        throw std::logic_error(
          "No known startup snapshot to finalise snapshot verification");
      }

      if (!startup_snapshot_info->is_snapshot_verified())
      {
        // Node should shutdown if the startup snapshot cannot be verified
        LOG_FAIL_FMT(
          "Snapshot evidence at {} was not committed in ledger ending at {}. "
          "Node should be shutdown by operator.",
          startup_snapshot_info->evidence_seqno,
          ledger_idx);
        return;
      }

      ledger_truncate(startup_snapshot_info->seqno);

      sm.advance(State::pending);
      start_join_timer();
    }

    void recover_public_ledger_end_unsafe()
    {
      sm.expect(State::readingPublicLedger);

      if (startup_snapshot_info)
      {
        if (!startup_snapshot_info->is_snapshot_verified())
        {
          throw std::logic_error(
            "Snapshot evidence was not committed in ledger");
        }

        if (last_recovered_signed_idx < startup_snapshot_info->evidence_seqno)
        {
          throw std::logic_error("Snapshot evidence would be rolled back");
        }
      }

      // When reaching the end of the public ledger, truncate to last signed
      // index and promote network secrets to this index
      network.tables->rollback(last_recovered_signed_idx);
      ledger_truncate(last_recovered_signed_idx);
      snapshotter->rollback(last_recovered_signed_idx);

      LOG_INFO_FMT(
        "End of public ledger recovery - Truncating ledger to last signed "
        "seqno: {}",
        last_recovered_signed_idx);

      // KV term must be set before the first Tx is committed
      auto new_term = view_history.size() + 2;
      LOG_INFO_FMT("Setting term on public recovery store to {}", new_term);
      network.tables->set_term(new_term);

      auto tx = network.tables->create_tx();
      GenesisGenerator g(network, tx);
      g.create_service(network.identity->cert);
      g.retire_active_nodes();

      if (network.consensus_type == ConsensusType::BFT)
      {
        // BFT consensus requires a stable order of node IDs so that the
        // primary node in a given view can be computed deterministically by
        // all nodes in the network
        // See https://github.com/microsoft/CCF/issues/1852

        // Pad node id string to avoid memory alignment issues on
        // node-to-node messages
        auto values = tx.ro(network.values);
        auto id = values->get(0);
        self = NodeId(fmt::format("{:#064}", id.value()));
      }

      CodeDigest code_digest;
#ifdef GET_QUOTE
      auto code_id = enclave_attestation_provider.get_code_id(quote_info);
      if (code_id.has_value())
      {
        code_digest = code_id.value();
      }
      else
      {
        throw std::logic_error("Failed to extract code id from quote");
      }
#endif

      g.add_node(
        self,
        {node_info_network,
         node_cert,
         quote_info,
         node_encrypt_kp->public_key_pem().raw(),
         NodeStatus::PENDING,
<<<<<<< HEAD
         get_next_reconfiguration_id(network, tx)});
=======
         std::nullopt,
         ds::to_hex(code_digest.data)});
>>>>>>> d2f37ed7

      LOG_INFO_FMT("Deleted previous nodes and added self as {}", self);

      network.ledger_secrets->init(last_recovered_signed_idx + 1);
      setup_encryptor();

      // Initialise snapshotter after public recovery
      snapshotter->init_after_public_recovery();
      snapshotter->set_snapshot_generation(false);

      kv::Version index = 0;
      kv::Term view = 0;
      kv::Version global_commit = 0;

      auto ls = g.get_last_signature();
      if (ls.has_value())
      {
        auto s = ls.value();
        index = s.seqno;
        view = s.view;
        global_commit = s.commit_seqno;
      }

      auto h = dynamic_cast<MerkleTxHistory*>(history.get());
      if (h)
      {
        h->set_node_id(self);
      }

      if (progress_tracker != nullptr)
      {
        progress_tracker->set_node_id(self);
      }

      setup_consensus(ServiceStatus::OPENING, true);
      setup_progress_tracker();
      auto_refresh_jwt_keys();

      LOG_DEBUG_FMT(
        "Restarting consensus at view: {} seqno: {} commit_seqno {}",
        view,
        index,
        global_commit);

      consensus->force_become_primary(index, view, view_history, index);

      // Sets itself as trusted
      g.trust_node(self, network.ledger_secrets->get_latest(tx).first);

#ifdef GET_QUOTE
      g.trust_node_code_id(node_code_id);
#endif

      if (tx.commit() != kv::CommitResult::SUCCESS)
      {
        throw std::logic_error(
          "Could not commit transaction when starting recovered public "
          "network");
      }

      open_frontend(ActorsType::members);

      sm.advance(State::partOfPublicNetwork);
    }

    //
    // funcs in state "readingPrivateLedger"
    //
    void recover_private_ledger_entry(const std::vector<uint8_t>& ledger_entry)
    {
      std::lock_guard<std::mutex> guard(lock);
      if (!sm.check(State::readingPrivateLedger))
      {
        LOG_FAIL_FMT(
          "Node is state {} cannot recover private ledger entry", sm.value());
        return;
      }

      LOG_INFO_FMT(
        "Deserialising private ledger entry ({})", ledger_entry.size());

      // When reading the private ledger, deserialise in the recovery store
      auto result =
        recovery_store->deserialize(ledger_entry, ConsensusType::CFT)->apply();
      if (result == kv::ApplyResult::FAIL)
      {
        LOG_FAIL_FMT("Failed to deserialise entry in private ledger");
        recovery_store->rollback(ledger_idx - 1);
        recover_private_ledger_end_unsafe();
        return;
      }

      if (result == kv::ApplyResult::PASS_SIGNATURE)
      {
        recovery_store->compact(ledger_idx);
      }

      if (recovery_store->current_version() == recovery_v)
      {
        LOG_INFO_FMT("Reached recovery final version at {}", recovery_v);
        recover_private_ledger_end_unsafe();
      }
      else
      {
        read_ledger_idx(++ledger_idx);
      }
    }

    void recover_private_ledger_end_unsafe()
    {
      // When reaching the end of the private ledger, make sure the same
      // ledger has been read and swap in private state

      sm.expect(State::readingPrivateLedger);

      if (recovery_v != recovery_store->current_version())
      {
        throw std::logic_error(fmt::format(
          "Private recovery did not reach public ledger seqno: {}/{}",
          recovery_store->current_version(),
          recovery_v));
      }

      auto h =
        dynamic_cast<MerkleTxHistory*>(recovery_store->get_history().get());
      if (h->get_replicated_state_root() != recovery_root)
      {
        throw std::logic_error(fmt::format(
          "Root of public store does not match root of private store at {}",
          recovery_v));
      }

      network.tables->swap_private_maps(*recovery_store.get());
      recovery_store.reset();

      // Raft should deserialise all security domains when network is opened
      consensus->enable_all_domains();

      // Snapshots are only generated after recovery is complete
      snapshotter->set_snapshot_generation(true);

      // Open the service
      if (consensus->can_replicate())
      {
        setup_one_off_secret_hook();
        auto tx = network.tables->create_tx();

        // Shares for the new ledger secret can only be issued now, once the
        // previous ledger secrets have been recovered
        share_manager.issue_recovery_shares(tx);
        GenesisGenerator g(network, tx);
        if (!g.open_service())
        {
          throw std::logic_error("Service could not be opened");
        }

        if (tx.commit() != kv::CommitResult::SUCCESS)
        {
          throw std::logic_error(
            "Could not commit transaction when finishing network recovery");
        }
      }
      open_user_frontend();
      reset_data(quote_info.quote);
      reset_data(quote_info.endorsements);
      sm.advance(State::partOfNetwork);
    }

    void setup_one_off_secret_hook()
    {
      // This hook is necessary to adjust the version at which the last ledger
      // secret before recovery is recorded in the store. This can only be fired
      // once, after the recovery shares for the post-recovery ledger secret are
      // issued.
      network.tables->set_map_hook(
        network.encrypted_ledger_secrets.get_name(),
        network.encrypted_ledger_secrets.wrap_map_hook(
          [this](
            kv::Version version, const EncryptedLedgerSecretsInfo::Write& w)
            -> kv::ConsensusHookPtr {
            if (w.size() > 1)
            {
              throw std::logic_error(fmt::format(
                "Transaction contains {} writes to map {}, expected one",
                w.size(),
                network.encrypted_ledger_secrets.get_name()));
            }

            auto encrypted_ledger_secret_info = w.at(0);
            if (!encrypted_ledger_secret_info.has_value())
            {
              throw std::logic_error(fmt::format(
                "Removal from {} table",
                network.encrypted_ledger_secrets.get_name()));
            }

            network.ledger_secrets->adjust_previous_secret_stored_version(
              version);

            network.tables->unset_map_hook(
              network.encrypted_ledger_secrets.get_name());

            return kv::ConsensusHookPtr(nullptr);
          }));
    }

    //
    // funcs in state "readingPublicLedger" or "readingPrivateLedger"
    //
    void recover_ledger_end()
    {
      std::lock_guard<std::mutex> guard(lock);

      if (is_reading_public_ledger())
      {
        recover_public_ledger_end_unsafe();
      }
      else if (is_reading_private_ledger())
      {
        recover_private_ledger_end_unsafe();
      }
      else
      {
        LOG_FAIL_FMT(
          "Node in state {} cannot finalise ledger recovery", sm.value());
        return;
      }
    }

    //
    // funcs in state "partOfPublicNetwork"
    //
    void setup_private_recovery_store()
    {
      recovery_store = std::make_shared<kv::Store>(
        true /* Check transactions in order */,
        true /* Make use of historical secrets */);
      auto recovery_history = std::make_shared<MerkleTxHistory>(
        *recovery_store.get(),
        self,
        *node_sign_kp,
        sig_tx_interval,
        sig_ms_interval,
        false /* No signature timer on recovery_history */);

      auto recovery_encryptor = make_encryptor();

      recovery_store->set_history(recovery_history);
      recovery_store->set_encryptor(recovery_encryptor);

      // Record real store version and root
      recovery_v = network.tables->current_version();
      auto h = dynamic_cast<MerkleTxHistory*>(history.get());
      recovery_root = h->get_replicated_state_root();

      if (startup_snapshot_info)
      {
        LOG_INFO_FMT(
          "Deserialising private snapshot for recovery ({})",
          startup_snapshot_info->raw.size());
        std::vector<kv::Version> view_history;
        kv::ConsensusHookPtrs hooks;
        auto rc = recovery_store->deserialise_snapshot(
          startup_snapshot_info->raw, hooks, &view_history);
        if (rc != kv::ApplyResult::PASS)
        {
          throw std::logic_error(fmt::format(
            "Could not deserialise snapshot in recovery store: {}", rc));
        }

        startup_snapshot_info.reset();
      }

      LOG_DEBUG_FMT(
        "Recovery store successfully setup at {}. Target recovery seqno: {}",
        recovery_store->current_version(),
        recovery_v);
    }

    void trigger_recovery_shares_refresh(kv::Tx& tx) override
    {
      share_manager.shuffle_recovery_shares(tx);
    }

    void trigger_host_process_launch(
      const std::vector<std::string>& args) override
    {
      LaunchHostProcessMessage msg{args};
      nlohmann::json j = msg;
      auto json = j.dump();
      LOG_DEBUG_FMT("Triggering host process launch: {}", json);
      RINGBUFFER_WRITE_MESSAGE(AppMessage::launch_host_process, to_host, json);
    }

    void transition_service_to_open(kv::Tx& tx) override
    {
      std::lock_guard<std::mutex> guard(lock);

      auto service = tx.rw<Service>(Tables::SERVICE);
      auto service_info = service->get();
      if (!service_info.has_value())
      {
        throw std::logic_error(
          "Service information cannot be found to transition service to open");
      }

      // Idempotence: if the service is already open or waiting for recovery
      // shares, this function should succeed with no effect
      if (
        service_info->status == ServiceStatus::WAITING_FOR_RECOVERY_SHARES ||
        service_info->status == ServiceStatus::OPEN)
      {
        LOG_DEBUG_FMT(
          "Service in state {} is already open", service_info->status);
        return;
      }

      if (is_part_of_public_network())
      {
        // If the node is in public mode, start accepting member recovery
        // shares
        share_manager.clear_submitted_recovery_shares(tx);
        service_info->status = ServiceStatus::WAITING_FOR_RECOVERY_SHARES;
        service->put(service_info.value());
        return;
      }
      else if (is_part_of_network())
      {
        // Otherwise, if the node is part of the network. Open the network
        // straight away. Recovery shares are allocated to each recovery member.
        try
        {
          share_manager.issue_recovery_shares(tx);
        }
        catch (const std::logic_error& e)
        {
          throw std::logic_error(
            fmt::format("Failed to issue recovery shares: {}", e.what()));
        }

        GenesisGenerator g(network, tx);
        if (g.open_service())
        {
          open_user_frontend();
        }
        return;
      }
      else
      {
        throw std::logic_error(
          fmt::format("Node in state {} cannot open service", sm.value()));
      }
    }

    void initiate_private_recovery(kv::Tx& tx) override
    {
      std::lock_guard<std::mutex> guard(lock);
      sm.expect(State::partOfPublicNetwork);

      auto restored_ledger_secrets = share_manager.restore_recovery_shares_info(
        tx, std::move(recovery_ledger_secrets));

      // Broadcast decrypted ledger secrets to other nodes for them to initiate
      // private recovery too
      LedgerSecretsBroadcast::broadcast_some(
        network, self, tx, restored_ledger_secrets);

      network.ledger_secrets->restore_historical(
        std::move(restored_ledger_secrets));

      LOG_INFO_FMT("Initiating end of recovery (primary)");

      // Emit signature to certify transactions that happened on public
      // network
      history->emit_signature();

      setup_private_recovery_store();
      reset_recovery_hook();

      // Start reading private security domain of ledger
      ledger_idx = recovery_store->current_version();
      read_ledger_idx(++ledger_idx);

      sm.advance(State::readingPrivateLedger);
    }

    //
    // funcs in state "partOfNetwork" or "partOfPublicNetwork"
    //
    void tick(std::chrono::milliseconds elapsed)
    {
      if (
        !sm.check(State::partOfNetwork) &&
        !sm.check(State::partOfPublicNetwork) &&
        !sm.check(State::readingPrivateLedger))
      {
        return;
      }

      consensus->periodic(elapsed);
    }

    void tick_end()
    {
      if (
        !sm.check(State::partOfNetwork) &&
        !sm.check(State::partOfPublicNetwork) &&
        !sm.check(State::readingPrivateLedger))
      {
        return;
      }

      consensus->periodic_end();
    }

    void node_msg(const std::vector<uint8_t>& data)
    {
      // Only process messages once part of network
      if (
        !sm.check(State::partOfNetwork) &&
        !sm.check(State::partOfPublicNetwork) &&
        !sm.check(State::readingPrivateLedger))
      {
        return;
      }

      OArray oa(std::move(data));
      NodeMsgType msg_type =
        serialized::overlay<NodeMsgType>(oa.data(), oa.size());
      NodeId from = serialized::read<NodeId::Value>(oa.data(), oa.size());

      switch (msg_type)
      {
        case channel_msg:
        {
          n2n_channels->recv_message(from, std::move(oa));
          break;
        }
        case consensus_msg:
        {
          consensus->recv_message(from, std::move(oa));
          break;
        }

        default:
        {
          LOG_FAIL_FMT("Unknown node message type: {}", msg_type);
          return;
        }
      }
    }

    //
    // always available
    //
    bool is_primary() const override
    {
      return (
        (sm.check(State::partOfNetwork) ||
         sm.check(State::partOfPublicNetwork) ||
         sm.check(State::readingPrivateLedger)) &&
        consensus->is_primary());
    }

    bool can_replicate() override
    {
      return (
        (sm.check(State::partOfNetwork) ||
         sm.check(State::partOfPublicNetwork) ||
         sm.check(State::readingPrivateLedger)) &&
        consensus->can_replicate());
    }

    bool is_part_of_network() const override
    {
      return sm.check(State::partOfNetwork);
    }

    bool is_reading_public_ledger() const override
    {
      return sm.check(State::readingPublicLedger);
    }

    bool is_reading_private_ledger() const override
    {
      return sm.check(State::readingPrivateLedger);
    }

    bool is_verifying_snapshot() const override
    {
      return sm.check(State::verifyingSnapshot);
    }

    bool is_part_of_public_network() const override
    {
      return sm.check(State::partOfPublicNetwork);
    }

    ExtendedState state() override
    {
      std::lock_guard<std::mutex> guard(lock);
      State s = sm.value();
      if (s == State::readingPrivateLedger)
      {
        return {s, recovery_v, recovery_store->current_version()};
      }
      else
      {
        return {s, std::nullopt, std::nullopt};
      }
    }

    bool rekey_ledger(kv::Tx& tx) override
    {
      std::lock_guard<std::mutex> guard(lock);
      sm.expect(State::partOfNetwork);

      // The ledger should not be re-keyed when the service is not open because:
      // - While waiting for recovery shares, the submitted shares are stored
      // in a public table, encrypted with the ledger secret generated at
      // startup of the first recovery node
      // - On recovery, historical ledger secrets can only be looked up in the
      // ledger once all ledger secrets have been restored
      GenesisGenerator g(network, tx);
      if (g.get_service_status().value() != ServiceStatus::OPEN)
      {
        LOG_FAIL_FMT("Cannot rekey ledger while the service is not open");
        return false;
      }

      // Effects of ledger rekey are only observed from the next transaction,
      // once the local hook on the secrets table has been triggered.

      auto new_ledger_secret = make_ledger_secret();
      share_manager.issue_recovery_shares(tx, new_ledger_secret);
      LedgerSecretsBroadcast::broadcast_new(
        network, tx, std::move(new_ledger_secret));

      return true;
    }

    NodeId get_node_id() const override
    {
      return self;
    }

    std::optional<kv::Version> get_startup_snapshot_seqno() override
    {
      std::lock_guard<std::mutex> guard(lock);
      return startup_seqno;
    }

    SessionMetrics get_session_metrics() override
    {
      SessionMetrics sm;
      rpcsessions->get_stats(sm.active, sm.peak, sm.soft_cap, sm.hard_cap);
      return sm;
    }

  private:
    crypto::SubjectAltName get_subject_alt_name()
    {
      // If a domain is passed at node creation, record domain in SAN for node
      // hostname authentication over TLS. Otherwise, record IP in SAN.
      bool san_is_ip = config.domain.empty();
      return {san_is_ip ? config.node_info_network.rpchost : config.domain,
              san_is_ip};
    }

    std::vector<crypto::SubjectAltName> get_subject_alternative_names()
    {
      std::vector<crypto::SubjectAltName> sans =
        config.subject_alternative_names;
      sans.push_back(get_subject_alt_name());
      return sans;
    }

    Pem create_self_signed_node_cert()
    {
      auto sans = get_subject_alternative_names();
      return node_sign_kp->self_sign(config.subject_name, sans);
    }

    Pem create_endorsed_node_cert()
    {
      auto nw = crypto::make_key_pair(network.identity->priv_key);
      auto csr = node_sign_kp->create_csr(config.subject_name);
      auto sans = get_subject_alternative_names();
      return nw->sign_csr(network.identity->cert, csr, sans);
    }

    void accept_node_tls_connections()
    {
      // Accept TLS connections, presenting self-signed (i.e. non-endorsed)
      // node certificate. Once the node is part of the network, this
      // certificate should be replaced with network-endorsed counterpart

      assert(!node_cert.empty());
      rpcsessions->set_cert(node_cert, node_sign_kp->private_key_pem());
      LOG_INFO_FMT("Node TLS connections now accepted");
    }

    void accept_network_tls_connections()
    {
      // Accept TLS connections, presenting node certificate signed by network
      // certificate

      assert(!node_cert.empty() && !make_verifier(node_cert)->is_self_signed());
      rpcsessions->set_cert(node_cert, node_sign_kp->private_key_pem());
      LOG_INFO_FMT("Network TLS connections now accepted");
    }

    void open_frontend(
      ccf::ActorsType actor,
      std::optional<crypto::Pem*> identity = std::nullopt)
    {
      auto fe = rpc_map->find(actor);
      if (!fe.has_value())
      {
        throw std::logic_error(
          fmt::format("Cannot open {} frontend", (int)actor));
      }
      fe.value()->open(identity);
    }

    void open_user_frontend() override
    {
      open_frontend(ccf::ActorsType::users, &network.identity->cert);
    }

    std::vector<uint8_t> serialize_create_request(const QuoteInfo& quote_info)
    {
      CreateNetworkNodeToNode::In create_params;

      for (const auto& m_info : config.genesis.members_info)
      {
        create_params.members_info.push_back(m_info);
      }

      create_params.constitution = config.genesis.constitution;
      create_params.node_id = self;
      create_params.node_cert = node_cert;
      create_params.network_cert = network.identity->cert;
      create_params.quote_info = quote_info;
      create_params.public_encryption_key = node_encrypt_kp->public_key_pem();
      create_params.code_digest = node_code_id;
      create_params.node_info_network = config.node_info_network;
      create_params.configuration = {config.genesis.recovery_threshold,
                                     network.consensus_type};

      const auto body = serdes::pack(create_params, serdes::Pack::Text);

      http::Request request(fmt::format(
        "/{}/{}", ccf::get_actor_prefix(ccf::ActorsType::members), "create"));
      request.set_header(
        http::headers::CONTENT_TYPE, http::headervalues::contenttype::JSON);

      request.set_body(&body);

      auto node_cert_der = crypto::cert_pem_to_der(node_cert);
      const auto key_id = crypto::Sha256Hash(node_cert_der).hex_str();

      http::sign_request(request, node_sign_kp, key_id);

      return request.build_request();
    }

    bool parse_create_response(const std::vector<uint8_t>& response)
    {
      http::SimpleResponseProcessor processor;
      http::ResponseParser parser(processor);

      parser.execute(response.data(), response.size());

      if (processor.received.size() != 1)
      {
        LOG_FAIL_FMT(
          "Expected single message, found {}", processor.received.size());
        return false;
      }

      const auto& r = processor.received.front();

      if (r.status != HTTP_STATUS_OK)
      {
        LOG_FAIL_FMT(
          "Create response is error: {} {}",
          r.status,
          http_status_str(r.status));
        return false;
      }

      const auto body = serdes::unpack(r.body, serdes::Pack::Text);
      if (!body.is_boolean())
      {
        LOG_FAIL_FMT("Expected boolean body in create response");
        LOG_DEBUG_FMT(
          "Expected boolean body in create response: {}", body.dump());
        return false;
      }

      return body;
    }

    bool send_create_request(const std::vector<uint8_t>& packed)
    {
      auto node_session = std::make_shared<enclave::SessionContext>(
        enclave::InvalidSessionId, node_cert.raw());
      auto ctx = enclave::make_rpc_context(node_session, packed);

      ctx->is_create_request = true;

      const auto actor_opt = http::extract_actor(*ctx);
      if (!actor_opt.has_value())
      {
        throw std::logic_error("Unable to get actor for create request");
      }

      const auto actor = rpc_map->resolve(actor_opt.value());
      auto frontend_opt = this->rpc_map->find(actor);
      if (!frontend_opt.has_value())
      {
        throw std::logic_error(
          "RpcMap::find returned invalid (empty) frontend");
      }
      auto frontend = frontend_opt.value();

      const auto response = frontend->process(ctx);
      if (!response.has_value())
      {
        return false;
      }

      return parse_create_response(response.value());
    }

    bool create_and_send_request()
    {
      const auto create_success =
        send_create_request(serialize_create_request(quote_info));
      if (network.consensus_type == ConsensusType::BFT)
      {
        return true;
      }
      else
      {
        return create_success;
      }
    }

    void backup_initiate_private_recovery()
    {
      if (!consensus->is_backup())
        return;

      sm.expect(State::partOfPublicNetwork);

      LOG_INFO_FMT("Initiating end of recovery (backup)");

      setup_private_recovery_store();

      reset_recovery_hook();
      setup_one_off_secret_hook();

      // Start reading private security domain of ledger
      ledger_idx = recovery_store->current_version();
      read_ledger_idx(++ledger_idx);

      sm.advance(State::readingPrivateLedger);
    }

    void setup_basic_hooks()
    {
      network.tables->set_map_hook(
        network.secrets.get_name(),
        network.secrets.wrap_map_hook(
          [this](kv::Version hook_version, const Secrets::Write& w)
            -> kv::ConsensusHookPtr {
            LedgerSecretsMap restored_ledger_secrets;

            if (w.size() > 1)
            {
              throw std::logic_error(fmt::format(
                "Transaction contains {} writes to map {}, expected one",
                w.size(),
                network.secrets.get_name()));
            }

            auto ledger_secrets_for_nodes = w.at(0);
            if (!ledger_secrets_for_nodes.has_value())
            {
              throw std::logic_error(fmt::format(
                "Removal from {} table", network.secrets.get_name()));
            }

            for (const auto& [node_id, encrypted_ledger_secrets] :
                 ledger_secrets_for_nodes.value())
            {
              if (node_id != self)
              {
                // Only consider ledger secrets for this node
                continue;
              }

              for (const auto& encrypted_ledger_secret :
                   encrypted_ledger_secrets)
              {
                auto plain_ledger_secret = LedgerSecretsBroadcast::decrypt(
                  node_encrypt_kp, encrypted_ledger_secret.encrypted_secret);

                // On rekey, the version is inferred from the version at which
                // the hook is executed. Otherwise, on recovery, use the version
                // read from the write set.
                kv::Version ledger_secret_version =
                  encrypted_ledger_secret.version.value_or(hook_version);

                if (is_part_of_public_network())
                {
                  // On recovery, accumulate restored ledger secrets
                  restored_ledger_secrets.emplace(
                    ledger_secret_version,
                    std::make_shared<LedgerSecret>(
                      std::move(plain_ledger_secret),
                      encrypted_ledger_secret.previous_secret_stored_version));
                }
                else
                {
                  // When rekeying, set the encryption key for the next version
                  // onward (backups deserialise this transaction with the
                  // previous ledger secret)
                  network.ledger_secrets->set_secret(
                    ledger_secret_version + 1,
                    std::make_shared<LedgerSecret>(
                      std::move(plain_ledger_secret), hook_version));
                }
              }
            }

            if (!restored_ledger_secrets.empty() && is_part_of_public_network())
            {
              // When recovering, restore ledger secrets and trigger end of
              // recovery protocol (backup only)
              network.ledger_secrets->restore_historical(
                std::move(restored_ledger_secrets));
              backup_initiate_private_recovery();
            }

            return kv::ConsensusHookPtr(nullptr);
          }));
    }

    kv::Version get_last_recovered_signed_idx() override
    {
      // On recovery, only one node recovers the public ledger and is thus
      // aware of the version at which the new ledger secret is applicable
      // from. If the primary changes while the network is public-only, the
      // new primary should also know at which version the new ledger secret
      // is applicable from.
      std::lock_guard<std::mutex> guard(lock);
      return last_recovered_signed_idx;
    }

    void setup_recovery_hook()
    {
      network.tables->set_map_hook(
        network.encrypted_ledger_secrets.get_name(),
        network.encrypted_ledger_secrets.wrap_map_hook(
          [this](
            kv::Version version, const EncryptedLedgerSecretsInfo::Write& w)
            -> kv::ConsensusHookPtr {
            if (w.size() > 1)
            {
              throw std::logic_error(fmt::format(
                "Transaction contains {} writes to map {}, expected one",
                w.size(),
                network.encrypted_ledger_secrets.get_name()));
            }

            auto encrypted_ledger_secret_info = w.at(0);
            if (!encrypted_ledger_secret_info.has_value())
            {
              throw std::logic_error(fmt::format(
                "Removal from {} table",
                network.encrypted_ledger_secrets.get_name()));
            }

            // If the version of the next ledger secret is not set, deduce it
            // from the hook version (i.e. ledger rekey)
            if (!encrypted_ledger_secret_info->next_version.has_value())
            {
              encrypted_ledger_secret_info->next_version = version + 1;
            }

            if (encrypted_ledger_secret_info->previous_ledger_secret
                  .has_value())
            {
              LOG_DEBUG_FMT(
                "Recovery encrypted ledger secret valid at seqno {}",
                encrypted_ledger_secret_info->previous_ledger_secret->version);
            }

            recovery_ledger_secrets.emplace_back(
              std::move(encrypted_ledger_secret_info.value()));

            return kv::ConsensusHookPtr(nullptr);
          }));
    }

    void reset_recovery_hook()
    {
      network.tables->unset_map_hook(
        network.encrypted_ledger_secrets.get_name());
    }

    void setup_n2n_channels()
    {
      n2n_channels->initialize(
        self, network.identity->cert, node_sign_kp, node_cert);
    }

    void setup_cmd_forwarder()
    {
      cmd_forwarder->initialize(self);
    }

    void setup_raft(ServiceStatus service_status, bool public_only = false)
    {
      setup_n2n_channels();
      setup_cmd_forwarder();
      setup_tracker_store();

      auto request_tracker = std::make_shared<aft::RequestTracker>();
      auto view_change_tracker = std::make_unique<aft::ViewChangeTracker>(
        tracker_store,
        std::chrono::milliseconds(consensus_config.raft_election_timeout));
      auto shared_state = std::make_shared<aft::State>(self);

      kv::ReplicaState initial_state =
        (network.consensus_type == ConsensusType::BFT &&
         service_status == ServiceStatus::OPEN) ?
        kv::ReplicaState::Learner :
        kv::ReplicaState::Follower;

      auto raft = std::make_unique<RaftType>(
        network.consensus_type,
        std::make_unique<aft::Adaptor<kv::Store>>(network.tables),
        std::make_unique<consensus::LedgerEnclave>(writer_factory),
        n2n_channels,
        snapshotter,
        rpcsessions,
        rpc_map,
        node_cert.raw(),
        shared_state,
        std::make_shared<aft::ExecutorImpl>(shared_state, rpc_map, rpcsessions),
        request_tracker,
        std::move(view_change_tracker),
        std::chrono::milliseconds(consensus_config.raft_request_timeout),
        std::chrono::milliseconds(consensus_config.raft_election_timeout),
        std::chrono::milliseconds(consensus_config.bft_view_change_timeout),
        sig_tx_interval,
        public_only,
        initial_state);

      consensus = std::make_shared<RaftConsensusType>(
        std::move(raft), network.consensus_type);

      network.tables->set_consensus(consensus);
      cmd_forwarder->set_request_tracker(request_tracker);

      // When a node is added, even locally, inform consensus so that it
      // can add a new active configuration.
      network.tables->set_map_hook(
        network.nodes.get_name(),
        network.nodes.wrap_map_hook(
          [](kv::Version version, const Nodes::Write& w)
            -> kv::ConsensusHookPtr {
            return std::make_unique<ConfigurationChangeHook>(version, w);
          }));

      setup_basic_hooks();
    }

    void setup_history()
    {
      history = std::make_shared<MerkleTxHistory>(
        *network.tables.get(),
        self,
        *node_sign_kp,
        sig_tx_interval,
        sig_ms_interval,
        true);

      network.tables->set_history(history);
    }

    void setup_encryptor()
    {
      // This function makes use of ledger secrets and should be called once
      // the node has joined the service
      encryptor = make_encryptor();
      network.tables->set_encryptor(encryptor);
    }

    void setup_consensus(ServiceStatus service_status, bool public_only = false)
    {
      setup_raft(service_status, public_only);
    }

    void setup_progress_tracker()
    {
      if (network.consensus_type == ConsensusType::BFT)
      {
        setup_tracker_store();
        progress_tracker =
          std::make_shared<ccf::ProgressTracker>(tracker_store, self);
        network.tables->set_progress_tracker(progress_tracker);
      }
    }

    void setup_snapshotter()
    {
      snapshotter = std::make_shared<Snapshotter>(
        writer_factory, network.tables, config.snapshot_tx_interval);
    }

    void setup_tracker_store()
    {
      if (tracker_store == nullptr)
      {
        tracker_store = std::make_shared<ccf::ProgressTrackerStoreAdapter>(
          *network.tables.get(), *node_sign_kp);
      }
    }

    void read_ledger_idx(consensus::Index idx)
    {
      RINGBUFFER_WRITE_MESSAGE(
        consensus::ledger_get,
        to_host,
        idx,
        consensus::LedgerRequestPurpose::Recovery);
    }

    void ledger_truncate(consensus::Index idx)
    {
      RINGBUFFER_WRITE_MESSAGE(consensus::ledger_truncate, to_host, idx);
    }
  };
}<|MERGE_RESOLUTION|>--- conflicted
+++ resolved
@@ -1020,12 +1020,9 @@
          quote_info,
          node_encrypt_kp->public_key_pem().raw(),
          NodeStatus::PENDING,
-<<<<<<< HEAD
-         get_next_reconfiguration_id(network, tx)});
-=======
+         get_next_reconfiguration_id(network, tx),
          std::nullopt,
          ds::to_hex(code_digest.data)});
->>>>>>> d2f37ed7
 
       LOG_INFO_FMT("Deleted previous nodes and added self as {}", self);
 
